import torch
import torch.nn as nn
import torch.nn.functional as F
import torch.optim as optim
import numpy as np
<<<<<<< HEAD
from torch.distributions import Categorical
from networks import Encoder, Decoder, Pointer, OrderedEncoder, positional_encoding
from buffer import Transition
from valuenorm import ValueNorm
import math
=======
from torch.distributions import Categorical, Normal
from networks import Encoder, Decoder
from buffer import Transition
from valuenorm import ValueNorm
from typing import Tuple
>>>>>>> e867870b


class MultiAgentTransformer(nn.Module):
    def __init__(
        self,
        n_dim: int,
        n_head: int,
        num_layer_encoder: int,
        obs_dim: int,
        action_dim: int,
        num_layer_decoder: int,
        n_agent: int,
        gamma: float,
        clip: float,
        lr: float,
        eps: float,
        entropy_coef: float,
        max_grad_norm: float,
        huber_delta: float,
        device: torch.device,
        discrete = True,
    ) -> None:
        """
        Initialize MultiAgentTransformer.

        Args:
            n_dim (int): Dimension of the embedding.
            n_head (int): Number of attention heads.
            num_layer_encoder (int): Number of layers for encoder.
            obs_dim (int): Dimension of the observation.
            action_dim (int): Dimension of action space.
            num_layer_decoder (int): Number of layers for decoder.
            n_agent (int): Number of agents.
            gamma (float): Discount factor for rewards.
            clip (float): Clip value for policy gradient.
            lr (float): Learning rate.
            eps (float): Epsilon for optimizer.
            entropy_coef (float): Entropy coefficient for the policy gradient.
            max_grad_norm (float): Maximum gradient norm.
            device (torch.device): The device to run the model on.
        """
        super().__init__()
        self.n_dim = n_dim
        self.device = device
        self.n_head = n_head
        self.num_layer_encoder = num_layer_encoder
        self.num_layer_decoder = num_layer_decoder
        self.device = device

<<<<<<< HEAD
        self.encoder = Encoder(n_dim, n_head, obs_dim + n_agent, num_layer_encoder).to(device)
        self.decoder = Decoder(n_dim, n_head, n_agent, action_dim, num_layer_decoder).to(device)
        self.pointer = Pointer(n_dim=n_dim).to(device)
=======
        self.encoder = Encoder(n_dim, n_head, obs_dim, num_layer_encoder).to(device)
        self.decoder = Decoder(n_dim, n_head, action_dim, num_layer_decoder, discrete).to(device)
>>>>>>> e867870b

        self.optimizer = optim.Adam(self.parameters(), lr=lr, eps=eps)
        self.gamma = gamma
        self.clip = clip
        self.entropy_coef = entropy_coef
        self.max_grad_norm = max_grad_norm
        self.huber_delta = huber_delta
        self.n_agent = n_agent

        self.obs_dim = obs_dim
        self.action_dim = action_dim
        self.discrete = discrete

        # Normal axes should be 2
        self.value_normalizer = ValueNorm(
            input_shape=1, norm_axes=2, device=self.device
        )

    def get_value(self, state_seq: torch.Tensor) -> torch.Tensor:
        """
        Get the value prediction for given state sequence.

        Args:
            state_seq (torch.Tensor): Tensor of shape (batch_size, seq_len, obs_dim) containing state sequences.

        Returns:
            torch.Tensor: Value prediction for the state sequence.
        """
        state_seq = self._add_id_vector(state_seq)
        hidden_state, values = self.encoder(state_seq)
        return values

    def get_action_and_value(
        self,
        state_seq: torch.Tensor,
        action_mask: torch.Tensor = None,
        deterministic: bool = False,
        action_seq: torch.Tensor = None,
<<<<<<< HEAD
        order_seq: torch.Tensor = None,
    ) -> tuple[torch.Tensor, torch.Tensor, torch.Tensor, torch.Tensor]:
=======
    ) -> Tuple[torch.Tensor, torch.Tensor, torch.Tensor, torch.Tensor]:
>>>>>>> e867870b
        """
        Get action and its value prediction for given state sequence.

        Args:
            state_seq (torch.Tensor): Tensor of shape (batch_size, seq_len, obs_dim) containing state sequences.
            action_mask (torch.Tensor, optional): Action mask. Defaults to None.
            deterministic (bool, optional): Whether to take deterministic actions. Defaults to False.
            action_seq (torch.Tensor): Tensor of shape (batch_size, seq_len, 1) containing action sequences. .

        Returns:
            tuple: Action vector, action log probabilities, entropy, and value prediction for the state sequence.
        """
        n_env, n_agent, _ = state_seq.shape
        state_seq = self._add_id_vector(state_seq)
        hidden_state, values = self.encoder(state_seq)

        ordered_state = None
        ordered_enc_state = None
        order = None
        if order_seq is None:
                   
            for i in range(n_agent):
                order_prob = self.pointer(hidden_state, ordered_state, index_seq=order)
                latest_prob = order_prob[:, -1, :]
                if deterministic:
                    a = latest_prob.argmax(dim=-1).unsqueeze(-1).to(torch.int64)
                else:
                    lp = Categorical(latest_prob)
                    a = lp.sample().unsqueeze(-1).to(torch.int64)
                if order is not None:
                    order = torch.cat([order, a], dim=-1)
                else:
                    order = a
                ordered_state = torch.gather(
                    hidden_state,
                    dim=-2,
                    index=order.unsqueeze(-1).expand(-1, -1, hidden_state.shape[-1]),
                )
        else:
            if len(order_seq.shape) == 3:
                order_seq = order_seq.squeeze(-1)
            order_seq = order_seq.to(torch.int64)
            ordered_state = torch.gather(
                hidden_state,
                dim=-2,
                index=order_seq.unsqueeze(-1).expand(-1, -1, hidden_state.shape[-1]),
            )
            order_prob = self.pointer(hidden_state, ordered_state[:, :-1, :], index_seq=order_seq[:, :-1])
            order = order_seq
        

        ordered_enc_state = ordered_state

        order_probs = Categorical(order_prob)
        order_logprobs = order_probs.log_prob(order).unsqueeze(-1)

        action_mask = torch.gather(
            action_mask,
            dim=-2,
            index=order.unsqueeze(-1).expand(-1, -1, action_mask.shape[-1]),
        )

        if action_seq is None:
            # Recurrent action generation
            action_vector = None
            for i in range(self.n_agent):
<<<<<<< HEAD
                action_logits = self.decoder(action_vector, order, ordered_enc_state, action_mask)
                latest_action_logit = action_logits[:, i, :]
=======
                action_logits = self.decoder(action_vector, hidden_state, action_mask)
                latest_action_logit = action_logits[:, i, :].unsqueeze(-2)
>>>>>>> e867870b
                if deterministic:
                    if self.discrete:
                        a = latest_action_logit.argmax(dim=-1).unsqueeze(-1).to(torch.int32)
                    else:
                        a = latest_action_logit
                else:
                    if self.discrete:
                        latest_a = Categorical(logits=latest_action_logit)
                        a = latest_a.sample().unsqueeze(-1).to(torch.int32)
                    else:
                        latest_mean = latest_action_logit
                        action_std = torch.sigmoid(self.decoder.log_std) * 0.5
                        distri = Normal(latest_mean, action_std)
                        a = distri.sample()

                if action_vector is None:
                    action_vector = a
                else:
<<<<<<< HEAD
                    latest_a = Categorical(logits=latest_action_logit)
                    a = latest_a.sample().unsqueeze(-1).to(torch.int32)
                if action_vector is not None:
                    action_vector = torch.cat([action_vector, a], dim=-1)
                else:
                    action_vector = a
        else:
            # Action is already provided
            action_vector = torch.gather(action_seq.squeeze(-1), dim=-1, index=order)
            action_logits = self.decoder(action_vector, order, ordered_enc_state, action_mask)
        prob_dist = Categorical(logits=action_logits)
        # Remove bos
        action_vector = action_vector
        reversed_index = torch.argsort(order, dim=-1)
        action_logps = prob_dist.log_prob(action_vector.to(torch.int32)).unsqueeze(-1)
        action_vector = torch.gather(action_vector, dim=-1, index=reversed_index).unsqueeze(-1)
        return action_vector, action_logps, prob_dist.entropy(), \
                order.unsqueeze(-1), order_logprobs, order_probs.entropy(), values

    def _add_id_vector(self, state_seq: torch.Tensor):
        batch_size, n_agent, state_dim = state_seq.shape
        id_vector = torch.eye(n_agent).unsqueeze(0).expand(batch_size, -1, -1).to(state_seq.device)
        state_seq = torch.cat([state_seq, id_vector], dim=-1)
        return state_seq
=======
                    action_vector = torch.cat([action_vector, a], dim=-2)
        else:
            # Action is already provided
            action_vector = action_seq
            action_logits = self.decoder(action_vector, hidden_state, action_mask)
        if self.discrete:
            prob_dist = Categorical(logits=action_logits)
        else:
            action_std = torch.sigmoid(self.decoder.log_std) * 0.5
            prob_dist = Normal(action_logits, action_std)
        # Remove bos
        action_vector = action_vector
        if self.discrete:
            action_logps = prob_dist.log_prob(action_vector.squeeze(-1)).unsqueeze(-1)
            entropy = prob_dist.entropy().unsqueeze(-1)
        else:
            action_logps = prob_dist.log_prob(action_vector)
            entropy = prob_dist.entropy()
        return action_vector, action_logps, entropy, values
>>>>>>> e867870b

    def update(self, batch: Transition):
        self.train()
        # Model forward
        _, new_action_logps, entropy, _, new_order_logprobs, order_entropy, new_values = self.get_action_and_value(
            batch.obs, action_mask=batch.action_masks, action_seq=batch.actions, order_seq=batch.orders
        )

        # update critic
        value_clipped = batch.values + (new_values - batch.values).clamp(
            -self.clip, self.clip
        )

        if self.value_normalizer:
            self.value_normalizer.update(batch.returns)
            normalize_return = self.value_normalizer.normalize(batch.returns)
            critic_loss_clipped = F.huber_loss(
                normalize_return,
                value_clipped,
                reduction="none",
                delta=self.huber_delta,
            )
            critic_loss_original = F.huber_loss(
                normalize_return, new_values, reduction="none", delta=self.huber_delta
            )
        else:
            critic_loss_clipped = F.huber_loss(
                batch.returns,
                value_clipped,
                reduction="none",
                delta=self.huber_delta,
            )
            critic_loss_original = F.huber_loss(
                batch.returns, new_values, reduction="none", delta=self.huber_delta
            )
        _use_clipped_value_loss = True
        if _use_clipped_value_loss:
            critic_loss = torch.max(critic_loss_clipped, critic_loss_original)
        else:
            critic_loss = critic_loss_original

        _use_value_active_masks = True
        if _use_value_active_masks:
            critic_loss = (
                critic_loss * batch.active_masks
            ).sum() / batch.active_masks.sum()
        else:
            critic_loss = critic_loss.mean()
        order_sum_ratio = torch.exp(new_order_logprobs.sum(dim=-2, keepdim=True) - batch.order_logprobs.sum(dim=-2, keepdim=True))
        order_ratio = torch.exp(new_order_logprobs - batch.order_logprobs)
        n_agent = new_action_logps.shape[-2]
        order_log_sum = new_order_logprobs.sum(dim=-2, keepdims=True)
        adv = batch.advantages
        normalized_advantages = (adv - adv.mean()) / (adv.std() + 1e-8)
        normalized_advantages = normalized_advantages.mean(dim=-2, keepdim=True)
        ratio = torch.exp(new_action_logps - batch.action_logprobs)
        surr1 = ratio * normalized_advantages
        surr2 = (
            torch.clamp(ratio, 1.0 - self.clip, 1.0 + self.clip) * normalized_advantages
        )
        order_surr1 = torch.clamp(order_ratio, 1.0 - self.clip, 1.0 + self.clip) * normalized_advantages
        order_surr2 = order_ratio * normalized_advantages

        order_loss = -torch.min(order_surr1, order_surr2).mean()
        _use_policy_active_masks = True
        ordered_active_masks = torch.gather(
            batch.active_masks,
            dim=-2,
            index=batch.orders.to(torch.int64))
        if _use_policy_active_masks:
            policy_loss = (
                -(torch.sum(torch.min(surr1, surr2) * ordered_active_masks))
                 / (ordered_active_masks.sum())
            )

        else:
            policy_loss = (
                -torch.min(surr1, surr2).mean()
            )
        
        entropy_only_active = (
<<<<<<< HEAD
            entropy.unsqueeze(-1) * ordered_active_masks
        ).sum() / ordered_active_masks.sum()
=======
            entropy * batch.active_masks
        ).sum() / batch.active_masks.sum()
>>>>>>> e867870b
        actor_loss = policy_loss - self.entropy_coef * entropy_only_active

        # Total loss
        self.optimizer.zero_grad()
        loss = critic_loss + actor_loss + (order_loss)
        loss.backward()
        grad_norm = nn.utils.clip_grad_norm_(
            self.parameters(), max_norm=self.max_grad_norm
        )
        self.optimizer.step()


        # Additional info for debugging
        # KL
        with torch.no_grad():
            approx_kl = ((ratio - 1) - torch.log(ratio)).mean().item()
            clip_frac = ((ratio - 1.0).abs() > self.clip).float().mean().item()
            # explained_variance
            if self.value_normalizer:
                denormalized_values = self.value_normalizer.denormalize(batch.values)
                y_pred = denormalized_values.cpu().numpy()
                y_true = batch.returns.cpu().numpy()
                var_y = np.var(y_true)
                explained_var = (
                    np.nan if var_y == 0 else 1 - np.var(y_true - y_pred) / var_y
                )
            else:
                explained_var = 0

        return (
            critic_loss,
            policy_loss,
            grad_norm,
            entropy_only_active,
            ratio,
            approx_kl,
            clip_frac,
            explained_var,
        )

    def load_model(self, path: str) -> None:
        """
        Load model from a file.

        Args:
            path (str): Path to the file.
        """
        self.load_state_dict(torch.load(path + ".pt", map_location=torch.device("cpu")))

    def save_model(self, path: str) -> None:
        """
        Save model to a file.

        Args:
            path (str): Path to save the model.
        """
        torch.save(self.state_dict(), path + ".pt")<|MERGE_RESOLUTION|>--- conflicted
+++ resolved
@@ -3,19 +3,12 @@
 import torch.nn.functional as F
 import torch.optim as optim
 import numpy as np
-<<<<<<< HEAD
-from torch.distributions import Categorical
+from torch.distributions import Categorical, Normal
 from networks import Encoder, Decoder, Pointer, OrderedEncoder, positional_encoding
 from buffer import Transition
 from valuenorm import ValueNorm
+from typing import Tuple
 import math
-=======
-from torch.distributions import Categorical, Normal
-from networks import Encoder, Decoder
-from buffer import Transition
-from valuenorm import ValueNorm
-from typing import Tuple
->>>>>>> e867870b
 
 
 class MultiAgentTransformer(nn.Module):
@@ -65,14 +58,9 @@
         self.num_layer_decoder = num_layer_decoder
         self.device = device
 
-<<<<<<< HEAD
-        self.encoder = Encoder(n_dim, n_head, obs_dim + n_agent, num_layer_encoder).to(device)
-        self.decoder = Decoder(n_dim, n_head, n_agent, action_dim, num_layer_decoder).to(device)
-        self.pointer = Pointer(n_dim=n_dim).to(device)
-=======
         self.encoder = Encoder(n_dim, n_head, obs_dim, num_layer_encoder).to(device)
         self.decoder = Decoder(n_dim, n_head, action_dim, num_layer_decoder, discrete).to(device)
->>>>>>> e867870b
+        self.pointer = Pointer(n_dim=n_dim).to(device)
 
         self.optimizer = optim.Adam(self.parameters(), lr=lr, eps=eps)
         self.gamma = gamma
@@ -111,12 +99,8 @@
         action_mask: torch.Tensor = None,
         deterministic: bool = False,
         action_seq: torch.Tensor = None,
-<<<<<<< HEAD
         order_seq: torch.Tensor = None,
-    ) -> tuple[torch.Tensor, torch.Tensor, torch.Tensor, torch.Tensor]:
-=======
     ) -> Tuple[torch.Tensor, torch.Tensor, torch.Tensor, torch.Tensor]:
->>>>>>> e867870b
         """
         Get action and its value prediction for given state sequence.
 
@@ -183,13 +167,8 @@
             # Recurrent action generation
             action_vector = None
             for i in range(self.n_agent):
-<<<<<<< HEAD
                 action_logits = self.decoder(action_vector, order, ordered_enc_state, action_mask)
-                latest_action_logit = action_logits[:, i, :]
-=======
-                action_logits = self.decoder(action_vector, hidden_state, action_mask)
                 latest_action_logit = action_logits[:, i, :].unsqueeze(-2)
->>>>>>> e867870b
                 if deterministic:
                     if self.discrete:
                         a = latest_action_logit.argmax(dim=-1).unsqueeze(-1).to(torch.int32)
@@ -208,32 +187,6 @@
                 if action_vector is None:
                     action_vector = a
                 else:
-<<<<<<< HEAD
-                    latest_a = Categorical(logits=latest_action_logit)
-                    a = latest_a.sample().unsqueeze(-1).to(torch.int32)
-                if action_vector is not None:
-                    action_vector = torch.cat([action_vector, a], dim=-1)
-                else:
-                    action_vector = a
-        else:
-            # Action is already provided
-            action_vector = torch.gather(action_seq.squeeze(-1), dim=-1, index=order)
-            action_logits = self.decoder(action_vector, order, ordered_enc_state, action_mask)
-        prob_dist = Categorical(logits=action_logits)
-        # Remove bos
-        action_vector = action_vector
-        reversed_index = torch.argsort(order, dim=-1)
-        action_logps = prob_dist.log_prob(action_vector.to(torch.int32)).unsqueeze(-1)
-        action_vector = torch.gather(action_vector, dim=-1, index=reversed_index).unsqueeze(-1)
-        return action_vector, action_logps, prob_dist.entropy(), \
-                order.unsqueeze(-1), order_logprobs, order_probs.entropy(), values
-
-    def _add_id_vector(self, state_seq: torch.Tensor):
-        batch_size, n_agent, state_dim = state_seq.shape
-        id_vector = torch.eye(n_agent).unsqueeze(0).expand(batch_size, -1, -1).to(state_seq.device)
-        state_seq = torch.cat([state_seq, id_vector], dim=-1)
-        return state_seq
-=======
                     action_vector = torch.cat([action_vector, a], dim=-2)
         else:
             # Action is already provided
@@ -246,14 +199,22 @@
             prob_dist = Normal(action_logits, action_std)
         # Remove bos
         action_vector = action_vector
+
+        reversed_index = torch.argsort(order, dim=-1)
         if self.discrete:
             action_logps = prob_dist.log_prob(action_vector.squeeze(-1)).unsqueeze(-1)
             entropy = prob_dist.entropy().unsqueeze(-1)
         else:
             action_logps = prob_dist.log_prob(action_vector)
             entropy = prob_dist.entropy()
-        return action_vector, action_logps, entropy, values
->>>>>>> e867870b
+        
+        action_vector = torch.gather(
+            action_vector,
+            dim=-2,
+            index=reversed_index.unsqueeze(-1).expand(-1, -1, action_vector.shape[-1]),
+        )
+        return action_vector, action_logps, entropy, \
+                order.unsqueeze(-1), order_logprobs, order_probs.entropy(), values
 
     def update(self, batch: Transition):
         self.train()
@@ -335,13 +296,8 @@
             )
         
         entropy_only_active = (
-<<<<<<< HEAD
-            entropy.unsqueeze(-1) * ordered_active_masks
+            entropy * ordered_active_masks
         ).sum() / ordered_active_masks.sum()
-=======
-            entropy * batch.active_masks
-        ).sum() / batch.active_masks.sum()
->>>>>>> e867870b
         actor_loss = policy_loss - self.entropy_coef * entropy_only_active
 
         # Total loss
