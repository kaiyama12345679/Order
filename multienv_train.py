--- conflicted
+++ resolved
@@ -230,16 +230,10 @@
                     action,
                     torch.tensor(action_mask, dtype=torch.int32, device=device),
                     action_logps,
-<<<<<<< HEAD
                     order,
                     order_logps,
-                    torch.tensor(reward, dtype=torch.float32, device=device),
-                    torch.tensor(done, dtype=torch.float32, device=device),
-                    torch.tensor(truncateds, dtype=torch.float32, device=device),
-=======
                     torch.tensor(rewards, dtype=torch.float32, device=device),
                     torch.tensor(dones, dtype=torch.float32, device=device),
->>>>>>> 7ba9aaf9
                     values,
                 )
                 obs = next_obs
@@ -321,13 +315,8 @@
 
             if update % 500 == 0:
                 # Save checkpoint
-<<<<<<< HEAD
-                if not debug:
-                    model.save_model(save_dir + f"{data['map_name']}-episode-{update}")
-=======
                 model.save_model(save_dir + f"-episode-{update}")
 
->>>>>>> 7ba9aaf9
     finally:
         env.close()
         if args.track:
