--- conflicted
+++ resolved
@@ -229,16 +229,10 @@
                     action,
                     torch.tensor(action_mask, dtype=torch.int32, device=device),
                     action_logps,
-<<<<<<< HEAD
                     order,
                     order_logps,
-                    torch.tensor(reward, dtype=torch.float32, device=device),
-                    torch.tensor(done, dtype=torch.float32, device=device),
-                    torch.tensor(truncateds, dtype=torch.float32, device=device),
-=======
                     torch.tensor(rewards, dtype=torch.float32, device=device),
                     torch.tensor(dones, dtype=torch.float32, device=device),
->>>>>>> dd43b28b
                     values,
                 )
                 obs = next_obs
@@ -320,13 +314,8 @@
 
             if update % 500 == 0:
                 # Save checkpoint
-<<<<<<< HEAD
-                if not debug:
-                    model.save_model(save_dir + f"{data['map_name']}-episode-{update}")
-=======
                 model.save_model(save_dir + f"-episode-{update}")
 
->>>>>>> dd43b28b
     finally:
         env.close()
         if args.track:
